#modules
import math
import os
import sys
import numpy as np
import math
import mxnet as mx

#custom modules
import config

##############################################
#load input data
##############################################

if config.q < min(config.filter_list):
    print("\n\n\n\t\tINCREASE q...")

#read in multivariate time series data
x = np.load("../data/electric.npy")

print("\n\tlength of time series: ", x.shape[0])

if config.max_training_examples:
    x = x[:config.max_training_examples]

##############################################
# loop through data constructing features/labels
##############################################

#create arrays for storing values in
x_ts = np.zeros((x.shape[0] - config.q,  config.q, x.shape[1]))
y_ts = np.zeros((x.shape[0] - config.q, x.shape[1]))

#loop through collecting records for ts analysis depending on q
for n in list(range(x.shape[0])):

    if n + 1 < config.q:
        continue

    if n + 1 + config.horizon > x.shape[0]:
        continue

    else:
        y_n = x[n+config.horizon,:]
        x_n = x[n+1 - config.q:n+1,:]

    x_ts[n - config.q] = x_n
    y_ts[n - config.q] = y_n

#split into training and testing data
training_examples = int(x_ts.shape[0] * config.split[0])
valid_examples = int(x_ts.shape[0] * config.split[1])

x_train = x_ts[:training_examples]
y_train = y_ts[:training_examples]
x_valid = x_ts[training_examples:training_examples + valid_examples]
y_valid = y_ts[training_examples:training_examples + valid_examples]
x_test = x_ts[training_examples + valid_examples:]
y_test = y_ts[training_examples + valid_examples:]

# print("\nsingle X, Y record example:\n\n")
# print(x_train[:1])
# print(y_train[:1])
# print(x_train[1:2])
# print(y_train[1:2])

print("\ntraining examples: ", x_train.shape[0],
        "\n\nvalidation examples: ", x_valid.shape[0],
        "\n\ntest examples: ", x_test.shape[0], 
        "\n\nwindow size: ", config.q,
        "\n\nskip length p: ", config.seasonal_period / config.time_interval)

###############################################
#define input data iterators for training and testing
###############################################

train_iter = mx.io.NDArrayIter(data={'seq_data': x_train},
                               label={'seq_label': y_train},
                               batch_size=config.batch_size)

val_iter = mx.io.NDArrayIter(data={'seq_data': x_valid},
                             label={'seq_label': y_valid},
                             batch_size=config.batch_size)

test_iter = mx.io.NDArrayIter(data={'seq_data': x_test},
                             label={'seq_label': y_test},
                             batch_size=config.batch_size)

#print input shapes
input_feature_shape = train_iter.provide_data[0][1]
input_label_shape = train_iter.provide_label[0][1]
print("\nfeature input shape: ", input_feature_shape,
      "\nlabel input shape: ", input_label_shape)


####################################
# define neural network graph
####################################

#create placeholders to refer to when creating network graph (names are defined in data iterators)
seq_data = mx.symbol.Variable(train_iter.provide_data[0].name)
seq_label = mx.sym.Variable(train_iter.provide_label[0].name)

# scale input data so features are all between 0 and 1 (may not need this)
normalized_seq_data = mx.sym.BatchNorm(data = seq_data)

# reshape data before applying convolutional layer (takes 4D shape incase you ever work with images)
conv_input = mx.sym.Reshape(data=seq_data, shape=(config.batch_size, 1, config.q, x.shape[1]))


print("\n\t#################################\n\
       #convolutional component:\n\
       #################################\n")

#create many convolutional filters to slide over the input
outputs = []
for i, filter_size in enumerate(config.filter_list):

        # zero pad the input array, adding rows at the top only
        # this ensures the number output rows = number input rows after applying kernel
        padi = mx.sym.pad(data=conv_input, mode="constant", constant_value=0, 
                            pad_width=(0, 0, 0, 0, filter_size - 1, 0, 0, 0))                  
        padi_shape = padi.infer_shape(seq_data=input_feature_shape)[1][0]

        # apply convolutional layer (the result of each kernel position is a single number)
        convi = mx.sym.Convolution(data=padi, kernel=(filter_size, x.shape[1]), num_filter=config.num_filter)
        convi_shape = convi.infer_shape(seq_data=input_feature_shape)[1][0]

        #apply relu activation function as per paper
        acti = mx.sym.Activation(data=convi, act_type='relu')

        #transpose output to shape in preparation for recurrent layer (batches, q, num filter, 1)
        transposed_convi = mx.symbol.transpose(data=acti, axes= (0,2,1,3))
        transposed_convi_shape = transposed_convi.infer_shape(seq_data=input_feature_shape)[1][0]

        #reshape to (batches, q, num filter)
        reshaped_transposed_convi = mx.sym.Reshape(data=transposed_convi, target_shape=(config.batch_size, config.q, config.num_filter))
        reshaped_transposed_convi_shape = reshaped_transposed_convi.infer_shape(seq_data=input_feature_shape)[1][0]

        #append resulting symbol to a list
        outputs.append(reshaped_transposed_convi)

        print("\n\tpadded input size: ", padi_shape)
        print("\n\t\tfilter size: ", (filter_size, x.shape[1]), " , number of filters: ", config.num_filter)
        print("\n\tconvi output layer shape (notice length is maintained): ", convi_shape)
        print("\n\tconvi output layer after transposing: ", transposed_convi_shape)
        print("\n\tconvi output layer after reshaping: ", reshaped_transposed_convi_shape)

#concatenate symbols to (batch, total_filters, q, 1)
conv_concat = mx.sym.Concat(*outputs, dim=2)
conv_concat_shape = conv_concat.infer_shape(seq_data=input_feature_shape)[1][0]
print("\nconcat output layer shape: ", conv_concat_shape)

#apply a dropout layer
conv_dropout = mx.sym.Dropout(conv_concat, p = config.dropout)

print("\n\t#################################\n\
       #recurrent component:\n\
       #################################\n")

#define a gated recurrent unit cell, which we can unroll into many symbols based on our desired time dependancy
cell_outputs = []
for i, recurrent_cell in enumerate(config.rcells):

    #unroll the lstm cell, obtaining a symbol each time step
    outputs, states = recurrent_cell.unroll(length=conv_concat_shape[1], inputs=conv_dropout, merge_outputs=False, layout="NTC")

    #we only take the output from the recurrent layer at time t
    output = outputs[-1]

    #just ensures we can have multiple RNN layer types
    cell_outputs.append(output)

    print("\n\teach of the ", conv_concat_shape[1], " unrolled hidden cells in the RNN is of shape: ",
          output.infer_shape(seq_data=input_feature_shape)[1][0], 
          "\nNOTE: only the output from the unrolled cell at time t is used...")


#concatenate output from each type of recurrent cell
rnn_component = mx.sym.concat(*cell_outputs, dim=1)
print("\nshape after combining RNN cell types: ", rnn_component.infer_shape(seq_data=input_feature_shape)[1][0])

#apply a dropout layer to output
rnn_dropout = mx.sym.Dropout(rnn_component, p=config.dropout)

print("\n\t#################################\n\
       #recurrent-skip component:\n\
       #################################\n")

# connect hidden cells that are a defined time interval apart,
# because in practice very long term dependencies are not captured by LSTM/GRU
# eg if you are predicting electricity consumption you want to connect data 24hours apart
# and if your data is every 60s you make a connection between the hidden states at time t and at time t + 24h
# this connection would not be made by an LSTM since 24 is so many hidden states away

#define number of cells to skip through to get a certain time interval back from current hidden state
p =int(config.seasonal_period / config.time_interval)
print("adding skip connections for cells ", p, " intervals apart...")

#define a gated recurrent unit cell, which we can unroll into many symbols based on our desired time dependancy
skipcell_outputs = []
for i, recurrent_cell in enumerate(config.skiprcells):

    #unroll the rnn cell, obtaining an output and state symbol each time
    outputs, states = recurrent_cell.unroll(length=conv_concat_shape[1], inputs=conv_dropout, merge_outputs=False, layout="NTC")

    #for each unrolled timestep
    counter = 0
    connected_outputs = []
    for i, current_cell in enumerate(reversed(outputs)):

        #try adding a concatenated skip connection
        try:

            #get seasonal cell p steps apart
            skip_cell = outputs[i + p]

            #connect this cell to is seasonal neighbour
            cell_pair = [current_cell, skip_cell]
            concatenated_pair = mx.sym.concat(*cell_pair, dim=1)

            #prepend symbol to a list
            connected_outputs.insert(0, concatenated_pair)

            counter += 1

        except IndexError:

            #prepend symbol to a list without skip connection
            connected_outputs.insert(0, current_cell)

    selected_outputs = []
    for i, current_cell in enumerate(connected_outputs):

        t = i + 1

        #use p hidden states of Recurrent-skip component from time stamp t − p + 1 to t as outputs
        if t > conv_concat_shape[1] - p:

            selected_outputs.append(current_cell)

    #concatenate outputs
    concatenated_output = mx.sym.concat(*selected_outputs, dim=1)

    #append to list
    skipcell_outputs.append(concatenated_output)

print("\n\t", len(selected_outputs), " hidden cells used in output of shape: ",
        concatenated_pair.infer_shape(seq_data=input_feature_shape)[1][0], " after adding skip connections")

print("\n\tconcatenated output shape for each skipRNN cell type: ",
      concatenated_output.infer_shape(seq_data=input_feature_shape)[1][0])

#concatenate output from each type of recurrent cell
skiprnn_component = mx.sym.concat(*skipcell_outputs, dim=1)
print("\ncombined flattened recurrent-skip shape : ", skiprnn_component.infer_shape(seq_data=input_feature_shape)[1][0])

#apply a dropout layer
skiprnn_dropout = mx.sym.Dropout(skiprnn_component, p=config.dropout)

print("\n\t#################################\n\
       #autoregressive component:\n\
       #################################\n")

#AR component simply says the next prediction 
# is the some constant times all the previous values available for that time series

auto_list = []
for i in list(range(x.shape[1])):

    #get a symbol representing data in each individual time series
    time_series = mx.sym.slice_axis(data = seq_data, axis = 2, begin = i, end = i+1)

    #pass to a fully connected layer
    fc_ts = mx.sym.FullyConnected(data=time_series, num_hidden=1)

    auto_list.append(fc_ts)

print("\neach time series shape: ", time_series.infer_shape(seq_data=input_feature_shape)[1][0])


#concatenate fully connected outputs
ar_output = mx.sym.concat(*auto_list, dim=1)
print("\nar component shape: ", ar_output.infer_shape(seq_data=input_feature_shape)[1][0])

#do not apply activation function since we want this to be linear

print("\n\t#################################\n\
       #combine AR and NN components:\n\
       #################################\n")

#combine model components
neural_components = mx.sym.concat(*[rnn_dropout, skiprnn_dropout], dim = 1)

#pass to fully connected layer to map to a single value
neural_output = mx.sym.FullyConnected(data=neural_components, num_hidden=x.shape[1])
print("\nNN output shape : ", neural_output.infer_shape(seq_data=input_feature_shape)[1][0])

#sum the output from AR and deep learning
model_output = neural_output + ar_output
print("\nshape after adding autoregressive output: ", model_output.infer_shape(seq_data=input_feature_shape)[1][0])  

#########################################
# loss function
#########################################

#compute the gradient of the L2 loss
loss_grad = mx.sym.LinearRegressionOutput(data = model_output, label = seq_label)

#set network point to back so name is interpretable
batmans_NN = loss_grad

#########################################
# create a trainable module on CPU/GPUs
#########################################

model = mx.mod.Module(symbol=batmans_NN,
                      context=config.context,
                      data_names=[v.name for v in train_iter.provide_data],
                      label_names=[v.name for v in train_iter.provide_label])


####################################
#define evaluation metrics to show when training
#####################################

#root relative squared error
def rse(label, pred):
    """computes the root relative squared error
    (condensed using standard deviation formula)"""

    #compute the root of the sum of the squared error
    numerator = np.sqrt(np.mean(np.square(label - pred), axis = None))
    #numerator = np.sqrt(np.sum(np.square(label - pred), axis=None))

    #compute the RMSE if we were to simply predict the average of the previous values
    denominator = np.std(label, axis = None)
    #denominator = np.sqrt(np.sum(np.square(label - np.mean(label, axis = None)), axis=None))

    return numerator / denominator


_rse = mx.metric.create(rse)

#relative absolute error
def rae(label, pred):
    """computes the relative absolute error
    (condensed using standard deviation formula)"""

    #compute the root of the sum of the squared error
    numerator = np.mean(np.abs(label - pred), axis=None)
    #numerator = np.sum(np.abs(label - pred), axis = None)

    #compute AE if we were to simply predict the average of the previous values
    denominator = np.mean(np.abs(label - np.mean(label, axis=None)), axis=None)
    #denominator = np.sum(np.abs(label - np.mean(label, axis = None)), axis=None)

    return numerator / denominator

_rae = mx.metric.create(rae)

#empirical correlation coefficient
def corr(label, pred):
    """computes the empirical correlation coefficient"""

    #compute the root of the sum of the squared error
    numerator1 = label - np.mean(label, axis=0)
    numerator2 = pred - np.mean(pred, axis = 0)
    numerator = np.mean(numerator1 * numerator2, axis=0)

    #compute the root of the sum of the squared error if we were to simply predict the average of the previous values
    denominator = np.std(label, axis=0) * np.std(pred, axis=0)

    #value passed here should be 321 numbers
    return np.mean(numerator / denominator)

_corr = mx.metric.create(corr)

#use mxnet native metric function
# eval_metrics = mx.metric.CompositeEvalMetric()
# for child_metric in [_rse, _rae, _corr]:
#     eval_metrics.add(child_metric)


#create a composite metric manually as a sanity check whilst training
def metrics(label, pred):
    return ["RSE: ", rse(label, pred), "RAE: ", rae(label, pred), "CORR: ", corr(label, pred)]

################
# #fit the model
################

# allocate memory given the input data and label shapes
model.bind(data_shapes=train_iter.provide_data,
           label_shapes=train_iter.provide_label)

# initialize parameters by uniform random numbers
model.init_params()

# optimizer
model.init_optimizer(optimizer=config.optimizer, optimizer_params=config.optimizer_params)

# train n epochs, i.e. going over the data iter one pass
try:

    for epoch in range(config.num_epoch):
        
        train_iter.reset()
        val_iter.reset()
        #eval_metrics.reset()

        for batch in train_iter:
            model.forward(batch, is_train=True)             # compute predictions
            model.backward()                                # compute gradients
            model.update()                                  # update parameters
            #model.update_metric(eval_metrics, batch.label)  # update metrics

        # compute train metrics
        pred = model.predict(train_iter).asnumpy()
        label = y_train

        print('\n', 'Epoch %d, Training %s' % (epoch, metrics(label, pred)))
        #print('Epoch %d, Training %s' % (epoch, eval_metrics.get()))
        
        # compute test metrics
        pred = model.predict(val_iter).asnumpy()
        label = y_valid

        print('Epoch %d, Validation %s' % (epoch, metrics(label, pred)))


################
# save model after epochs or if user exits early
################

except KeyboardInterrupt:
    print('\n' * 5, '-' * 89)
    print('Exiting from training early, saving model...')

    model.save_checkpoint(
        prefix='elec_model',
        epoch=config.num_epoch,
        save_optimizer_states=False)
    print('\n' * 5, '-' * 89)

model.save_checkpoint(
    prefix='elec_model',
    epoch=config.num_epoch,
<<<<<<< HEAD
    save_optimizer_states=False,
    )


# #################################
# #  save predictions on input data
# #################################

# val_pred = model.predict(val_iter).asnumpy()

# np.save("../results/val_pred.npy", val_pred)
# np.save("../results/val_label.npy", y_valid)

=======
    save_optimizer_states=False)
>>>>>>> 85d80a3f

<|MERGE_RESOLUTION|>--- conflicted
+++ resolved
@@ -447,7 +447,6 @@
 model.save_checkpoint(
     prefix='elec_model',
     epoch=config.num_epoch,
-<<<<<<< HEAD
     save_optimizer_states=False,
     )
 
@@ -461,7 +460,4 @@
 # np.save("../results/val_pred.npy", val_pred)
 # np.save("../results/val_label.npy", y_valid)
 
-=======
-    save_optimizer_states=False)
->>>>>>> 85d80a3f
-
+
